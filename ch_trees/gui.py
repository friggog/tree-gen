import bpy
import addon_utils

import traceback
import threading
import imp
import sys
import os

from ch_trees import parametric
from ch_trees import lsystems

# ------
def _get_tree_types():
    # Scan the the ch_trees addon folder for parameters and definitions,
    # then return two EnumProperty objects for use as the drop-down tree selector
    # (one for parametric, one for L-system)
    
    addon_path_parts = __file__.split(os.path.sep)[:-1]
    addon_name = addon_path_parts[-1]
    addon_path = os.path.sep.join(addon_path_parts)
    
    module_path_parts = [['parametric', 'tree_params'], ['lsystems', 'sys_defs']]
    
    enums = []
    for modparts in module_path_parts:
        path  = os.path.join(addon_path, *modparts)
        files = [f.split('.')[0] for f in os.listdir(path) if os.path.isfile(os.path.join(path, f))]
        
        modules  = ['{}.{}.{}'.format(addon_name, '.'.join(modparts), f) for f in files]
        titles   = [f.replace('_', ' ').title() for f in files]
        
        quaking_aspen = modules[0]
        options = []
        for module, title in zip(modules, titles):
            # Use quaking aspen as the default for the drop-down
            if title == 'Quaking Aspen':
               quaking_aspen = module
               
            options.append((module, title, title))
        
        enums.append(bpy.props.EnumProperty(name="", items=tuple(options), default=quaking_aspen))
    
    return enums

# ---
class TreeGen(bpy.types.Operator):
    """Generate a tree"""
    
    bl_idname   = "object.tree_gen"
    bl_category = "TreeGen"
    bl_label    = "Generate Tree"
    bl_options  = {'REGISTER', 'UNDO'}
    
    # Empty names remove labels from input boxes
    bpy.types.Scene.seed_input              = bpy.props.IntProperty(name="", default=0, min=0, max=9999999)
    bpy.types.Scene.simplify_geometry_input = bpy.props.BoolProperty(name="Simplify branch geometry", default=False)
    bpy.types.Scene.render_input            = bpy.props.BoolProperty(name="Render", default=False)
    bpy.types.Scene.out_path_input          = bpy.props.StringProperty(name="", default=os.path.sep.join((os.path.expanduser('~'), 'treegen_render.png')))
    
    _gen_methods = (('parametric', 'Parametric', 'Parametric mode'),
                    ('lsystem', 'L-System', 'L-System mode'))
    bpy.types.Scene.tree_gen_method_input = bpy.props.EnumProperty(name="", items=_gen_methods, default='parametric')
    bpy.types.Scene.para_tree_type_input, bpy.types.Scene.lsys_tree_type_input = _get_tree_types()

    # ---
    def execute(self, context):
        # "Generate Tree" button callback
        
        thread = threading.Thread(target=self._construct, kwargs={'context': context})
        thread.start()
        
        return {'FINISHED'}

    # ---
    def _construct(self, context):
        # The generator's main thread. Also handles conditional logic for generation method selection.
        
        scene = context.scene
        mod_name = scene.para_tree_type_input if scene.tree_gen_method_input == 'parametric' else scene.lsys_tree_type_input
        
        if mod_name.startswith('ch_trees.parametric'):
            mod = __import__(mod_name, fromlist=[''])
            imp.reload(mod)
            parametric.gen.construct(mod.params, scene.seed_input, scene.render_input, scene.out_path_input)
            
        else:
            lsystems.gen.construct(mod_name)
            
        if scene.simplify_geometry_input:
            from . import utilities
            
            sys.stdout.write('Simplifying tree branch geometry. Blender will appear to crash; be patient.\n')
            sys.stdout.flush()
            
            # Catch exceptions and print them as strings
            # This will hopefully reduce random crashes
            try:
                utilities.simplify_branch_geometry(context)
            except Exception as ex:
                sys.stdout.write('\n{}\n'.format(traceback.print_exec()))
                sys.stdout.flush()
            
            sys.stdout.write('Geometry simplification complete\n\n')
            sys.stdout.flush()

# ------
class TreeGenPanel(bpy.types.Panel):
    """Provides a user interface for TreeGen"""
    
    bl_label = "TreeGen Configuration"
    bl_idname = "OBJECT_PT_treegen"
    bl_space_type = 'VIEW_3D'
    bl_region_type = 'TOOLS'
    bl_category = 'TreeGen'
    bl_context = (("objectmode"))
    
    # ---
    def draw(self, context):
        layout = self.layout
        scene  = context.scene
        
        def label_row(label, prop, separator=True, one_row=False):
            # Helper method to shorten the UI code
            row = layout.row()
            
            if one_row or not label:
                row.prop(scene, prop)
                if label: row.label(label)
                
            else:
                row.label(label)
                row = layout.row()
                row.prop(scene, prop)
                
            if separator: layout.separator()
        
        
        label_row('Method:', 'tree_gen_method_input')

        mode = scene.tree_gen_method_input
        label_row('Tree Type:', 'para_tree_type_input' if mode == 'parametric' else 'lsys_tree_type_input')
            
        if mode == 'parametric': 
            label_row('Seed:', 'seed_input')

            label_row('', 'render_input', False, True)
            if scene.render_input:
                label_row('Render output path:', 'out_path_input')
        
        label_row('', 'simplify_geometry_input', True, True)
<<<<<<< HEAD
                
=======
            
>>>>>>> 4868917b
        layout.separator()
        row = layout.row()
        layout.operator(TreeGen.bl_idname)<|MERGE_RESOLUTION|>--- conflicted
+++ resolved
@@ -149,11 +149,7 @@
                 label_row('Render output path:', 'out_path_input')
         
         label_row('', 'simplify_geometry_input', True, True)
-<<<<<<< HEAD
-                
-=======
-            
->>>>>>> 4868917b
+
         layout.separator()
         row = layout.row()
         layout.operator(TreeGen.bl_idname)